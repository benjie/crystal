--- conflicted
+++ resolved
@@ -315,7 +315,8 @@
 export type TargetStepOrCallback =
   | ExecutableStep
   | ModifierStep
-  | ((indexOrFieldName: number | string) => TargetStepOrCallback);
+  | (() => ModifierStep);
+// | ((indexOrFieldName: number | string) => TargetStepOrCallback);
 
 type PathTuple<
   TObj extends Record<string, any>,
@@ -345,7 +346,6 @@
   TInput extends Record<string, any> = Record<string, any>,
 > = {
   /** Gets the value, evaluating the `inputPlan` at each field if appropriate */
-<<<<<<< HEAD
   get(path?: keyof TInput | [] | PathTuple<TInput>): ExecutableStep;
   /** Gets the value *without* calling any `inputPlan`s */
   getRaw(path?: keyof TInput | [] | PathTuple<TInput>): InputStep;
@@ -378,17 +378,6 @@
           ? FieldArgsSteps<TObj[key]>
           : never;
       };
-=======
-  get(path?: string | ReadonlyArray<string | number>): ExecutableStep;
-  /** Gets the value *without* calling any `inputPlan`s */
-  getRaw(path?: string | ReadonlyArray<string | number>): InputStep;
-  /** This also works (without path) to apply each list entry against $target */
-  apply(
-    $target: ExecutableStep | ModifierStep | (() => ModifierStep),
-    path?: string | ReadonlyArray<string | number>,
-  ): void;
-}
->>>>>>> 5398d6b8
 
 export interface FieldInfo {
   field: GraphQLField<any, any, any>;
