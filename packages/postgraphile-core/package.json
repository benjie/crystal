{
  "name": "postgraphile-core",
<<<<<<< HEAD
  "version": "4.6.0-alpha.0",
=======
  "version": "4.6.0",
>>>>>>> dc1951c0
  "description": "",
  "main": "node8plus/index.js",
  "scripts": {
    "test": "scripts/test",
    "prepack": "tsc -b"
  },
  "repository": {
    "type": "git",
    "url": "git+https://github.com/graphile/graphile-build.git"
  },
  "author": "Benjie Gillam <code@benjiegillam.com>",
  "homepage": "https://github.com/graphile/graphile-build/tree/master/packages/postgraphile-core",
  "license": "MIT",
  "bugs": {
    "url": "https://github.com/graphile/graphile-build/issues"
  },
  "dependencies": {
<<<<<<< HEAD
    "graphile-build": "4.6.0-alpha.0",
    "graphile-build-pg": "4.6.0-alpha.0"
=======
    "graphile-build": "4.6.0",
    "graphile-build-pg": "4.6.0"
>>>>>>> dc1951c0
  },
  "devDependencies": {
    "@types/node": "^12.0.0",
    "@types/pg": "^7.4.14",
    "debug": "^4.1.1",
    "jest": "^24.8.0",
<<<<<<< HEAD
    "jest-serializer-graphql-schema": "4.6.0-alpha.0",
=======
    "jest-serializer-graphql-schema": "4.6.0",
>>>>>>> dc1951c0
    "jest-silent-reporter": "^0.1.2",
    "jsonwebtoken": "^8.5.1",
    "pg-connection-string": "^2.1.0",
    "ts-node": "^8.1.0",
    "typescript": "^3.7.2"
  },
  "peerDependencies": {
    "graphql": ">=0.9 <0.14 || ^14.0.2",
    "pg": ">=6.1.0 <8"
  },
  "files": [
    "node8plus",
    "index.js"
  ],
  "engines": {
    "node": ">=8.6"
  }
}<|MERGE_RESOLUTION|>--- conflicted
+++ resolved
@@ -1,10 +1,6 @@
 {
   "name": "postgraphile-core",
-<<<<<<< HEAD
-  "version": "4.6.0-alpha.0",
-=======
   "version": "4.6.0",
->>>>>>> dc1951c0
   "description": "",
   "main": "node8plus/index.js",
   "scripts": {
@@ -22,24 +18,15 @@
     "url": "https://github.com/graphile/graphile-build/issues"
   },
   "dependencies": {
-<<<<<<< HEAD
-    "graphile-build": "4.6.0-alpha.0",
-    "graphile-build-pg": "4.6.0-alpha.0"
-=======
     "graphile-build": "4.6.0",
     "graphile-build-pg": "4.6.0"
->>>>>>> dc1951c0
   },
   "devDependencies": {
     "@types/node": "^12.0.0",
     "@types/pg": "^7.4.14",
     "debug": "^4.1.1",
     "jest": "^24.8.0",
-<<<<<<< HEAD
-    "jest-serializer-graphql-schema": "4.6.0-alpha.0",
-=======
     "jest-serializer-graphql-schema": "4.6.0",
->>>>>>> dc1951c0
     "jest-silent-reporter": "^0.1.2",
     "jsonwebtoken": "^8.5.1",
     "pg-connection-string": "^2.1.0",
